from fastapi import FastAPI, WebSocket, Body, Query, BackgroundTasks
from fastapi.responses import HTMLResponse, FileResponse
from fastapi.middleware.cors import CORSMiddleware
import torch
import numpy as np
from pyannote.audio import Inference
from pyannote.core import SlidingWindowFeature
import io
import os
from pydub import AudioSegment
from datetime import datetime
import uuid
import subprocess
import sqlite3
import csv
import shutil
import tempfile

# --- Configuration for saving audio ---
SAVE_ERROR_AUDIO_DIR = "/app/error_audio_dumps"
os.makedirs(SAVE_ERROR_AUDIO_DIR, exist_ok=True)
print(f"ERROR AUDIO DUMP DIRECTORY: {SAVE_ERROR_AUDIO_DIR}")

SAVE_SUCCESS_AUDIO_DIR = "/app/success_audio_dumps"
os.makedirs(SAVE_SUCCESS_AUDIO_DIR, exist_ok=True)
print(f"SUCCESS AUDIO DUMP DIRECTORY: {SAVE_SUCCESS_AUDIO_DIR}")

# --- App and Model Setup ---
HF_TOKEN = os.getenv("HF_AUTH_TOKEN", "").strip()
if not HF_TOKEN:
    print("WARNING: HF_AUTH_TOKEN environment variable not set. Model might not load.")
else:
    try:
        HF_TOKEN.encode("ascii")
    except UnicodeEncodeError:
        raise RuntimeError(
            "HF_AUTH_TOKEN contains non-ASCII characters. Please regenerate/copy a clean token (ASCII only)."
        )

# Ensure HF Hub user agent is ASCII-only to avoid HTTP header encoding errors
HF_UA = os.getenv("HF_HUB_USER_AGENT", "AutoMuter/0.1").strip()
try:
    HF_UA.encode("ascii")
except UnicodeEncodeError:
    cleaned_ua = HF_UA.encode("ascii", "ignore").decode("ascii")
    os.environ["HF_HUB_USER_AGENT"] = cleaned_ua
    print(f"WARNING: Cleaned non-ASCII characters from HF_HUB_USER_AGENT. Using: {cleaned_ua}")
else:
    # Ensure env var is set explicitly so downstream libs pick it up
    os.environ["HF_HUB_USER_AGENT"] = HF_UA
print(f"Using HF_HUB_USER_AGENT: {os.environ['HF_HUB_USER_AGENT']}")

app = FastAPI()

# Add CORS middleware to allow requests from the extension
app.add_middleware(
    CORSMiddleware,
    allow_origins=["*"],  # Allows all origins
    allow_credentials=True,
    allow_methods=["*"],  # Allows all methods
    allow_headers=["*"],  # Allows all headers
)

# --- Database and Model Setup ---
def get_db_path(userId: str) -> str:
    """Returns the path to the user-specific database."""
    # Basic validation for userId to prevent path traversal issues
    if not userId or not all(c.isalnum() or c in '-_' for c in userId):
        raise ValueError("Invalid userId format.")
<<<<<<< HEAD
    return f"/app/backend/speakers_{userId}.db"
=======
    
    db_dir = "/app/backend/databases"
    os.makedirs(db_dir, exist_ok=True) # Ensure the directory exists
    return f"{db_dir}/speakers_{userId}.db"
>>>>>>> 6ef5b9ae

inference_model = None
device = torch.device("cuda" if torch.cuda.is_available() else "cpu")
# Structure: { userId: { speaker_name: embedding_tensor } }
speaker_embeddings = {}

def initialize_db(db_path: str):
    """Initializes a new database with the required schema if it doesn't exist."""
    if os.path.exists(db_path):
        return
    print(f"Initializing new database at {db_path}...")
    try:
        conn = sqlite3.connect(db_path)
        cursor = conn.cursor()
        schema_path = "/app/backend/databases/schema.sql"
        try:
            with open(schema_path, "r", encoding="utf-8") as f:
                schema_sql = f.read()
            cursor.executescript(schema_sql)
        except Exception as schema_err:
            print(f"Warning: Failed to load schema from {schema_path}: {schema_err}. Falling back to inline schema.")
            cursor.execute("""
            CREATE TABLE speakers (
                id INTEGER PRIMARY KEY AUTOINCREMENT,
                name TEXT NOT NULL UNIQUE
            );
            """)
            cursor.execute("""
            CREATE TABLE sources (
                id INTEGER PRIMARY KEY AUTOINCREMENT,
                speaker_id INTEGER NOT NULL,
                source_url TEXT,
                timestamp TEXT,
                embedding BLOB NOT NULL,
                created_at TIMESTAMP DEFAULT CURRENT_TIMESTAMP,
                FOREIGN KEY (speaker_id) REFERENCES speakers (id)
            );
            """)
            cursor.execute("CREATE INDEX idx_speaker_name ON speakers (name);")
            cursor.execute("CREATE INDEX idx_source_speaker_id ON sources (speaker_id);")
        conn.commit()
    except sqlite3.Error as e:
        print(f"Failed to initialize database {db_path}: {e}")
    finally:
        if 'conn' in locals() and conn:
            conn.close()

def load_embeddings_for_user(userId: str):
    """
    Loads speaker embeddings for a specific user from their database.
    """
    global speaker_embeddings
    db_path = get_db_path(userId)
    
    initialize_db(db_path) # Ensure DB exists before loading

    user_specific_embeddings = {}
    print(f"Loading speaker embeddings for user {userId} from database: {db_path}")

    try:
        conn = sqlite3.connect(db_path)
        cursor = conn.cursor()
        cursor.execute("""
            SELECT s.name, src.embedding
            FROM speakers s
            JOIN sources src ON s.id = src.speaker_id
        """)
        rows = cursor.fetchall()
        
        for speaker_name, embedding_blob in rows:
            try:
                embedding_npy = np.frombuffer(embedding_blob, dtype=np.float32)
                embedding_tensor = torch.from_numpy(embedding_npy).to(device)
                if embedding_tensor.dim() == 1:
                    embedding_tensor = embedding_tensor.unsqueeze(0)
                
                if speaker_name in user_specific_embeddings:
                    existing = user_specific_embeddings[speaker_name]
                    combined = torch.cat([existing, embedding_tensor], dim=0)
                    user_specific_embeddings[speaker_name] = combined.mean(dim=0, keepdim=True)
                else:
                    user_specific_embeddings[speaker_name] = embedding_tensor
            except Exception as e:
                print(f"Error loading embedding for {speaker_name} (user {userId}): {e}")
                
    except sqlite3.Error as e:
        print(f"Database error for user {userId}: {e}")
    finally:
        if 'conn' in locals() and conn:
            conn.close()

    speaker_embeddings[userId] = user_specific_embeddings
    if not user_specific_embeddings:
        print(f"No speaker embeddings found for user {userId}.")
    else:
        print(f"Successfully loaded embeddings for {len(user_specific_embeddings)} speaker(s) for user {userId}.")


@app.on_event("startup")
async def startup_event():
    """
    Loads the pyannote model. User embeddings are loaded on-demand.
    """
    global inference_model
    print("Loading the speaker embedding model (pyannote/embedding)...", flush=True)
    try:
        inference_model = Inference(
            "pyannote/embedding", 
            window="whole", 
            use_auth_token=HF_TOKEN,
            device=device
        )
        print("Pyannote model loaded successfully.", flush=True)
    except Exception as e:
        print(f"CRITICAL: Failed to load pyannote model: {e}", flush=True)
        raise

@app.get("/check-speaker/{speaker_name}")
async def check_speaker(speaker_name: str, userId: str = Query(...)):
    db_path = get_db_path(userId)
    initialize_db(db_path)
    
    try:
        conn = sqlite3.connect(db_path)
        cursor = conn.cursor()
        cursor.execute("SELECT id FROM speakers WHERE name = ?", (speaker_name,))
        speaker_row = cursor.fetchone()
        
        if not speaker_row:
            return {"exists": False, "sources": []}
        
        speaker_id = speaker_row[0]
        cursor.execute("SELECT source_url, timestamp FROM sources WHERE speaker_id = ?", (speaker_id,))
        sources = [{"url": url, "timestamp": ts} for url, ts in cursor.fetchall()]
        return {"exists": True, "sources": sources}
    except sqlite3.Error as e:
        return {"exists": False, "sources": [], "error": str(e)}
    finally:
        if 'conn' in locals() and conn:
            conn.close()

@app.post("/enroll")
async def enroll_speaker(payload: dict = Body(...)):
    userId = payload.get("userId")
    speaker_name = payload.get("name")
    youtube_url = payload.get("url")
    start_time = payload.get("start")
    end_time = payload.get("end")
    timestamp = f"{start_time}-{end_time}" if start_time and end_time else None

    if not userId or not speaker_name or not youtube_url:
        return {"status": "error", "message": "Missing userId, speaker name, or YouTube URL."}

    db_path = get_db_path(userId)
    initialize_db(db_path)

    temp_dir = "/app/backend/tmp"
    os.makedirs(temp_dir, exist_ok=True)
    downloaded_audio_path = os.path.join(temp_dir, f"{speaker_name}_{uuid.uuid4().hex}.wav")

    try:
        print(f"Downloading audio from {youtube_url} for speaker {speaker_name} (user {userId})...")
        command = [
            "yt-dlp", "-x", "--audio-format", "wav", "-o", downloaded_audio_path,
            "--force-keyframes-at-cuts"
        ]
        if timestamp:
            command.extend(["--download-sections", f"*{timestamp}"])
        command.append(youtube_url)
        
        subprocess.run(command, check=True, capture_output=True, text=True)
        print("Download complete.")

        print(f"Enrolling speaker {speaker_name} from {downloaded_audio_path} (user {userId})...")
        enroll_command = [
            "python3", "/app/scripts/enroll_speaker.py",
            "-n", speaker_name,
            "-i", downloaded_audio_path,
            "--url", youtube_url,
            "--db-path", db_path # Pass user-specific DB path
        ]
        if timestamp:
            enroll_command.extend(["--timestamp", timestamp])
        
        subprocess.run(enroll_command, check=True, capture_output=True, text=True)
        print("Enrollment script finished.")

        load_embeddings_for_user(userId)
        return {"status": "success", "message": f"Speaker {speaker_name} enrolled successfully."}
    except subprocess.CalledProcessError as e:
        return {"status": "error", "message": f"Enrollment failed: {e.stderr}"}
    except Exception as e:
        return {"status": "error", "message": f"An unexpected error occurred: {e}"}
    finally:
        if os.path.exists(downloaded_audio_path):
            os.remove(downloaded_audio_path)

def is_target_speaker(audio_data: bytes, userId: str) -> tuple[bool, float]:
    if userId not in speaker_embeddings or not speaker_embeddings[userId] or inference_model is None:
        return False, 0.0

    user_embeddings = speaker_embeddings[userId]
    unique_id = str(uuid.uuid4())[:8]
    timestamp = datetime.now().strftime("%Y%m%d_%H%M%S")
    log_prefix = f"[{timestamp}-{unique_id}]"
    saved_success_path = None
    max_similarity_score = 0.0

    try:
        audio_segment = AudioSegment.from_file(io.BytesIO(audio_data), format="webm")
        audio_segment = audio_segment.set_frame_rate(16000).set_channels(1)
        
        saved_success_filename = f"live_audio_{timestamp}_{unique_id}.wav"
        saved_success_path = os.path.join(SAVE_SUCCESS_AUDIO_DIR, saved_success_filename)
        audio_segment.export(saved_success_path, format="wav")

        live_audio_embedding_output = inference_model(saved_success_path)
        live_embedding_np = live_audio_embedding_output.data.mean(axis=0) if isinstance(live_audio_embedding_output, SlidingWindowFeature) else np.asarray(live_audio_embedding_output)
        live_audio_embedding = torch.from_numpy(live_embedding_np).to(device).unsqueeze(0)
        
        for speaker_name, enrolled_embedding in user_embeddings.items():
            similarity = torch.nn.functional.cosine_similarity(live_audio_embedding, enrolled_embedding)
            similarity_score = similarity.item()
            max_similarity_score = max(max_similarity_score, similarity_score)
            
            THRESHOLD = 0.2
            if similarity_score > THRESHOLD:
                print(f"{log_prefix} MATCH: User {userId}, Speaker {speaker_name}, Similarity: {similarity_score:.4f}")
                return True, similarity_score

        print(f"{log_prefix} NO MATCH: User {userId}, Max Similarity: {max_similarity_score:.4f}")
        return False, max_similarity_score
    except Exception as e:
        print(f"ERROR {log_prefix}: Speaker detection failed for user {userId}: {e}")
        # Save problematic audio for debugging
        return False, 0.0
    finally:
        if saved_success_path and os.path.exists(saved_success_path):
            os.remove(saved_success_path)

@app.post("/reset-db")
async def reset_db(payload: dict = Body(...)):
    """
    Deletes a user's entire database and immediately re-initializes a new, empty one.
    This is useful for a clean reset.
    """
    userId = payload.get("userId")
    if not userId:
        return {"status": "error", "message": "Missing userId."}
    
    db_path = get_db_path(userId)
    
    try:
        # Clear in-memory data first
        if userId in speaker_embeddings:
            speaker_embeddings[userId].clear()
            print(f"In-memory embeddings cleared for user {userId}.")

        # Delete the database file if it exists
        if os.path.exists(db_path):
            os.remove(db_path)
            print(f"Database file for user {userId} at {db_path} has been deleted.")

        # Re-initialize a new, empty database
        initialize_db(db_path)
        print(f"Database for user {userId} re-initialized.")

        return {"status": "success", "message": f"Database for user {userId} has been reset."}
    except Exception as e:
        print(f"An unexpected error occurred during DB reset for user {userId}: {e}")
        return {"status": "error", "message": f"An unexpected error occurred: {e}"}

@app.post("/delete-user-data")
async def delete_user_data(payload: dict = Body(...)):
    """
    Permanently deletes all data for a user, including their database file
    and in-memory embeddings. Does not re-initialize the database.
    """
    userId = payload.get("userId")
    if not userId:
        return {"status": "error", "message": "Missing userId."}
    
    db_path = get_db_path(userId)
    
    try:
        # Clear in-memory data
        if userId in speaker_embeddings:
            del speaker_embeddings[userId]
            print(f"In-memory embeddings deleted for user {userId}.")

        # Delete the database file
        if os.path.exists(db_path):
            os.remove(db_path)
            print(f"Database file for user {userId} at {db_path} has been permanently deleted.")
            return {"status": "success", "message": f"All data for user {userId} has been deleted."}
        else:
            return {"status": "success", "message": "No data found for user {userId} to delete."}
            
    except Exception as e:
        print(f"An unexpected error occurred during data deletion for user {userId}: {e}")
        return {"status": "error", "message": f"An unexpected error occurred: {e}"}

@app.get("/export-db")
async def export_db(userId: str = Query(...), background_tasks: BackgroundTasks = None):
    """
    Streams a copy of the user's SQLite database file.
    The downloaded filename is the user's UUID with .db extension.
    """
    db_path = get_db_path(userId)
    initialize_db(db_path)

    try:
        temp_dir = "/app/backend/tmp"
        os.makedirs(temp_dir, exist_ok=True)
        # Create a unique temp copy to avoid locking issues
        fd, temp_db_copy_path = tempfile.mkstemp(prefix=f"export_{userId}_", suffix=".db", dir=temp_dir)
        os.close(fd)
        shutil.copyfile(db_path, temp_db_copy_path)

        if background_tasks is not None:
            background_tasks.add_task(os.remove, temp_db_copy_path)

        return FileResponse(
            temp_db_copy_path,
            media_type="application/x-sqlite3",
            filename=f"{userId}.db",
            background=background_tasks
        )
    except Exception as e:
        return {"status": "error", "message": f"Failed to export DB: {e}"}

@app.get("/export-sources-csv")
async def export_sources_csv(userId: str = Query(...), background_tasks: BackgroundTasks = None):
    """
    Exports the user's sources table to CSV, excluding the embedding BLOB.
    The downloaded filename is the user's UUID with .csv extension.
    """
    db_path = get_db_path(userId)
    initialize_db(db_path)

    try:
        conn = sqlite3.connect(db_path)
        cursor = conn.cursor()

        # Select all columns except the embedding BLOB from sources
        cursor.execute(
            """
            SELECT id, speaker_id, source_url, timestamp, created_at
            FROM sources
            ORDER BY id ASC
            """
        )
        rows = cursor.fetchall()

        temp_dir = "/app/backend/tmp"
        os.makedirs(temp_dir, exist_ok=True)
        fd, temp_csv_path = tempfile.mkstemp(prefix=f"export_{userId}_", suffix=".csv", dir=temp_dir)
        os.close(fd)

        headers = ["id", "speaker_id", "source_url", "timestamp", "created_at"]
        with open(temp_csv_path, mode="w", newline="", encoding="utf-8") as csvfile:
            writer = csv.writer(csvfile)
            writer.writerow(headers)
            writer.writerows(rows)

        conn.close()

        if background_tasks is not None:
            background_tasks.add_task(os.remove, temp_csv_path)

        return FileResponse(
            temp_csv_path,
            media_type="text/csv",
            filename=f"{userId}.csv",
            background=background_tasks
        )
    except Exception as e:
        try:
            if 'conn' in locals() and conn:
                conn.close()
        except Exception:
            pass
        return {"status": "error", "message": f"Failed to export CSV: {e}"}

@app.delete("/speaker/{speaker_name}")
async def delete_speaker(speaker_name: str, userId: str = Query(...)):
    db_path = get_db_path(userId)
    try:
        conn = sqlite3.connect(db_path)
        cursor = conn.cursor()
        cursor.execute("SELECT id FROM speakers WHERE name = ?", (speaker_name,))
        speaker_row = cursor.fetchone()
        
        if not speaker_row:
            return {"status": "error", "message": "Speaker not found."}
        
        speaker_id = speaker_row[0]
        cursor.execute("DELETE FROM sources WHERE speaker_id = ?", (speaker_id,))
        cursor.execute("DELETE FROM speakers WHERE id = ?", (speaker_id,))
        conn.commit()
        
        load_embeddings_for_user(userId)
        return {"status": "success", "message": f"Speaker '{speaker_name}' deleted."}
    except sqlite3.Error as e:
        return {"status": "error", "message": f"Database error: {e}"}
    finally:
        if 'conn' in locals() and conn:
            conn.close()

@app.delete("/source")
async def delete_source(payload: dict = Body(...)):
    userId = payload.get("userId")
    speaker_name = payload.get("speakerName")
    source_url = payload.get("sourceUrl")
    timestamp = payload.get("timestamp")

    if not userId or not speaker_name or not source_url:
        return {"status": "error", "message": "Missing userId, speaker name, or source URL."}

    db_path = get_db_path(userId)
    try:
        conn = sqlite3.connect(db_path)
        cursor = conn.cursor()
        cursor.execute("SELECT id FROM speakers WHERE name = ?", (speaker_name,))
        speaker_row = cursor.fetchone()
        
        if not speaker_row:
            return {"status": "error", "message": "Speaker not found."}
        
        speaker_id = speaker_row[0]
        
        if timestamp:
            cursor.execute("DELETE FROM sources WHERE speaker_id = ? AND source_url = ? AND timestamp = ?", (speaker_id, source_url, timestamp))
        else:
            cursor.execute("DELETE FROM sources WHERE speaker_id = ? AND source_url = ? AND timestamp IS NULL", (speaker_id, source_url))

        if cursor.rowcount == 0:
            return {"status": "error", "message": "Source not found."}

        conn.commit()
        load_embeddings_for_user(userId)
        return {"status": "success", "message": "Source deleted successfully."}
    except sqlite3.Error as e:
        return {"status": "error", "message": f"Database error: {e}"}
    finally:
        if 'conn' in locals() and conn:
            conn.close()

@app.get("/get-speakers")
async def get_speakers(userId: str = Query(...)):
    db_path = get_db_path(userId)
    initialize_db(db_path)
    
    try:
        conn = sqlite3.connect(db_path)
        cursor = conn.cursor()
        cursor.execute("SELECT name FROM speakers ORDER BY name ASC")
        speakers = [row[0] for row in cursor.fetchall()]
        return {"speakers": speakers}
    except sqlite3.Error as e:
        return {"speakers": [], "error": str(e)}
    finally:
        if 'conn' in locals() and conn:
            conn.close()

@app.websocket("/ws/{user_id}")
async def websocket_endpoint(websocket: WebSocket, user_id: str):
    await websocket.accept()
    print(f"WebSocket accepted for user {user_id}.")
    try:
        # Load user's embeddings on connection if not already loaded
        if user_id not in speaker_embeddings:
            load_embeddings_for_user(user_id)
            
        while True:
            data = await websocket.receive_bytes()
            is_target, similarity_score = is_target_speaker(data, user_id)
            response_data = {
                "action": "MUTE" if is_target else "UNMUTE",
                "similarity": round(similarity_score, 4),
                "isTargetSpeaker": is_target
            }
            await websocket.send_json(response_data)
    except Exception as e:
        print(f"WebSocket for user {user_id} closed unexpectedly or error: {e}")
    finally:
        # Clean up user's embeddings from memory on disconnect to save resources
        if user_id in speaker_embeddings:
            del speaker_embeddings[user_id]
            print(f"Cleaned up embeddings for user {user_id}.")

@app.get("/")
async def get():
    return HTMLResponse("<h1>FastAPI Pyannote Backend</h1><p>WebSocket endpoint is /ws/{user_id}</p>")<|MERGE_RESOLUTION|>--- conflicted
+++ resolved
@@ -67,14 +67,7 @@
     # Basic validation for userId to prevent path traversal issues
     if not userId or not all(c.isalnum() or c in '-_' for c in userId):
         raise ValueError("Invalid userId format.")
-<<<<<<< HEAD
     return f"/app/backend/speakers_{userId}.db"
-=======
-    
-    db_dir = "/app/backend/databases"
-    os.makedirs(db_dir, exist_ok=True) # Ensure the directory exists
-    return f"{db_dir}/speakers_{userId}.db"
->>>>>>> 6ef5b9ae
 
 inference_model = None
 device = torch.device("cuda" if torch.cuda.is_available() else "cpu")
@@ -232,6 +225,7 @@
     initialize_db(db_path)
 
     temp_dir = "/app/backend/tmp"
+    temp_dir = "/app/backend/tmp"
     os.makedirs(temp_dir, exist_ok=True)
     downloaded_audio_path = os.path.join(temp_dir, f"{speaker_name}_{uuid.uuid4().hex}.wav")
 
