--- conflicted
+++ resolved
@@ -40,11 +40,7 @@
 
 ## How it works
 
-<<<<<<< HEAD
-The application uses `pyannote.audio` for speaker diarization to distinguish between different speakers in real-time. When the target speaker is detected, it sets the tab value to 0. When the target speaker stops talking, the audio is unmuted.
-=======
 The application uses `pyannote.audio` for speaker diarization to distinguish between different speakers in real-time. When the target speaker is detected, it sets the volume of just that tab to 0. When the target speaker stops talking, the audio is unmuted.
->>>>>>> d2e6f6e5
 
 ## TODO Checklist
 
